--- conflicted
+++ resolved
@@ -288,14 +288,10 @@
 }
 
 /// Spawns a new thread to check a feed and retrieve podcast data.
-<<<<<<< HEAD
-#[allow(clippy::missing_panics_doc)]
-=======
 ///
 /// # Panics
 ///
 /// if sending commands to `tx_to_main` fails
->>>>>>> 28cc04e5
 pub fn check_feed(
     feed: PodcastFeed,
     max_retries: usize,
@@ -552,14 +548,10 @@
 
     /// Adds a new job to the threadpool, passing closure to first
     /// available worker.
-<<<<<<< HEAD
-    #[allow(clippy::missing_panics_doc)]
-=======
     ///
     /// # Panics
     ///
     /// if sending commands to the sender fails
->>>>>>> 28cc04e5
     pub fn execute<F>(&self, func: F)
     where
         F: FnOnce() + Send + 'static,
