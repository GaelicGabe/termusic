--- conflicted
+++ resolved
@@ -83,17 +83,11 @@
     }
 
     if launch_daemon {
-<<<<<<< HEAD
+
         let proc = utils::spawn_process(&termusic_server_prog, false, false, [""]).expect(
             &format!("Could not find {} binary", termusic_server_prog.display()),
         );
-=======
-        let proc =
-            utils::spawn_process(&termusic_server_prog, false, false, [""]).expect(&format!(
-                "Could not find {} binary",
-                termusic_server_prog.as_path().to_string_lossy()
-            ));
->>>>>>> 4eb28904
+
 
         pid = proc.id();
         std::thread::sleep(std::time::Duration::from_millis(200));
@@ -193,34 +187,4 @@
     }
 
     path.to_string_lossy().to_string()
-<<<<<<< HEAD
-=======
 }
-
-fn daemon_is_running() -> Option<u32> {
-    let mut system = System::new();
-    system.refresh_all();
-
-    for (id, proc) in system.processes() {
-        let exe = proc.exe().display().to_string();
-        if exe.contains(TERMUSIC_SERVER_PROG) {
-            return Some(id.as_u32());
-        }
-    }
-
-    None
-}
-
-fn start_daemon() -> u32 {
-    let proc = utils::spawn_process(
-        &PathBuf::from_str(TERMUSIC_SERVER_PROG).expect("path not found"),
-        false,
-        false,
-        [""],
-    )
-    .expect("cannot find server program");
-    std::thread::sleep(std::time::Duration::from_millis(200));
-
-    return proc.id();
->>>>>>> 4eb28904
-}