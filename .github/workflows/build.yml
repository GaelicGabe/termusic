name: Test Suites
on:
  pull_request:
  push:
  schedule:
    - cron: '00 01 * * *'

jobs:
  test_linux:
    name: Test Linux
    strategy:
      matrix:
        os: [ubuntu-latest]
        rust: [stable, "1.75"]
    runs-on: ${{ matrix.os }}
    steps:
      - name: Checkout sources
        uses: actions/checkout@v4

      - name: Install stable toolchain
        uses: dtolnay/rust-toolchain@stable
        with:
          toolchain: ${{ matrix.rust }}
          components: rustfmt, clippy

      - name: Install developer package dependencies
        run: sudo apt-get update && sudo apt-get install libasound2-dev libdbus-1-dev pkg-config protobuf-compiler libgstreamer1.0-0 libunwind-dev libgstreamer1.0-dev libmpv-dev
        # extra packages for gst (last updated for 22.04): libgstreamer1.0-0 libunwind-dev libgstreamer1.0-dev
        # extra packages for mpv: libmpv-dev
        # run: sudo apt-get update && sudo apt-get install libpulse-dev portaudio19-dev libasound2-dev libsdl2-dev gstreamer1.0-dev libgstreamer-plugins-base1.0-dev libavahi-compat-libdnssd-dev libgstreamer-plugins-bad1.0-dev
        # run: sudo apt-get update && sudo apt-get install libpulse-dev portaudio19-dev libasound2-dev libsdl2-dev gstreamer1.0-dev libgstreamer-plugins-base1.0-dev libavahi-compat-libdnssd-dev libgstreamer-plugins-bad1.0-dev gstreamer-player-1
      - uses: Swatinem/rust-cache@v2

      - name: Run cargo check
        run: cargo check --all --features cover,all-backends

      - name: Run cargo test
        run: cargo test --features cover,all-backends --release --all

      - name: Run cargo fmt
        run: cargo fmt --all

      - name: Run cargo clippy
        run: cargo clippy --all --features cover,all-backends -- -D warnings

  test_macos:
    name: Test Mac
    strategy:
      matrix:
        os: [macos-latest]
        rust: [stable]
    runs-on: ${{ matrix.os }}
    steps:
      - name: Checkout sources
        uses: actions/checkout@v4

      - name: Install stable toolchain
        uses: dtolnay/rust-toolchain@stable
        with:
          toolchain: ${{ matrix.rust }}
          components: rustfmt, clippy

      - name: Install developer package dependencies
        run: | 
            brew update
            brew install protobuf
            brew install sound-touch
            # brew install libsixel
            # brew install gstreamer
            # brew install mpv

      - uses: Swatinem/rust-cache@v2

      - name: Run cargo check
        run: cargo check --all
        # run: cargo check --all --features cover,all-backends

      - name: Run cargo test
        run: cargo test --all
        # run: cargo test --features cover,all-backends --release --all

      - name: Run cargo fmt
        run: cargo fmt --all

      - name: Run cargo clippy
        run: cargo clippy --all -- -D warnings
        # run: cargo clippy --all --features cover,all-backends -- -D warnings


  test-win:
    name: Test Win
    strategy:
      matrix:
        os: [windows-latest]
        rust: [stable]
    runs-on: ${{ matrix.os }}
    steps:
      - name: Checkout sources
        uses: actions/checkout@v4

      - name: Install stable toolchain
        uses: dtolnay/rust-toolchain@stable
        with:
          toolchain: ${{ matrix.rust }}
          components: rustfmt, clippy
      - name: Install dependencies
<<<<<<< HEAD
        run: choco install protoc
=======
        run: choco install protoc && choco install llvm --version=18.1.2 --allow-downgrade 
>>>>>>> e0b71c9e

      - uses: Swatinem/rust-cache@v2

      - name: Run cargo check
        run: cargo check

      - name: Run cargo test
        run: cargo test

      - name: Run cargo fmt
        run: cargo fmt --all -- --check

      - name: Run cargo clippy
        run: cargo clippy -- -D warnings<|MERGE_RESOLUTION|>--- conflicted
+++ resolved
@@ -104,11 +104,8 @@
           toolchain: ${{ matrix.rust }}
           components: rustfmt, clippy
       - name: Install dependencies
-<<<<<<< HEAD
-        run: choco install protoc
-=======
         run: choco install protoc && choco install llvm --version=18.1.2 --allow-downgrade 
->>>>>>> e0b71c9e
+
 
       - uses: Swatinem/rust-cache@v2
 
