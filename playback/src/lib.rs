/*
 * MIT License
 *
 * termusic - Copyright (c) 2021 Larry Hao
 *
 * Permission is hereby granted, free of charge, to any person obtaining a copy
 * of this software and associated documentation files (the "Software"), to deal
 * in the Software without restriction, including without limitation the rights
 * to use, copy, modify, merge, publish, distribute, sublicense, and/or sell
 * copies of the Software, and to permit persons to whom the Software is
 * furnished to do so, subject to the following conditions:
 *
 * The above copyright notice and this permission notice shall be included in all
 * copies or substantial portions of the Software.
 *
 * THE SOFTWARE IS PROVIDED "AS IS", WITHOUT WARRANTY OF ANY KIND, EXPRESS OR
 * IMPLIED, INCLUDING BUT NOT LIMITED TO THE WARRANTIES OF MERCHANTABILITY,
 * FITNESS FOR A PARTICULAR PURPOSE AND NONINFRINGEMENT. IN NO EVENT SHALL THE
 * AUTHORS OR COPYRIGHT HOLDERS BE LIABLE FOR ANY CLAIM, DAMAGES OR OTHER
 * LIABILITY, WHETHER IN AN ACTION OF CONTRACT, TORT OR OTHERWISE, ARISING FROM,
 * OUT OF OR IN CONNECTION WITH THE SOFTWARE OR THE USE OR OTHER DEALINGS IN THE
 * SOFTWARE.
 */

// #![forbid(unsafe_code)]
#![recursion_limit = "2048"]
#![warn(clippy::all, clippy::correctness)]
#![warn(rust_2018_idioms)]
// #![warn(clippy::nursery)]
#![warn(clippy::pedantic)]
#[allow(clippy::pedantic)]
pub mod player {
    tonic::include_proto!("player");
}

mod discord;
#[cfg(all(feature = "gst", not(feature = "mpv")))]
mod gstreamer_backend;
mod mpris;
#[cfg(feature = "mpv")]
mod mpv_backend;
pub mod playlist;
#[cfg(not(any(feature = "mpv", feature = "gst")))]
mod rusty_backend;
use anyhow::{Context, Result};
#[cfg(feature = "mpv")]
use mpv_backend::MpvBackend;
pub use playlist::{Playlist, Status};
// use std::sync::RwLock;
// use std::sync::{Arc, Mutex};
use termusiclib::config::{LastPosition, SeekStep, Settings};
// use tokio::sync::Mutex;
// use parking_lot::Mutex;
// use std::sync::Arc;
// use tokio::sync::mpsc::{self, Receiver, Sender};
// #[cfg(not(any(feature = "mpv", feature = "gst")))]
use async_trait::async_trait;
use parking_lot::Mutex;
use serde::{Deserialize, Serialize};
use std::sync::Arc;
use std::time::Duration;
use termusiclib::podcast::db::Database as DBPod;
use termusiclib::sqlite::DataBase;
use termusiclib::track::{MediaType, Track};
use termusiclib::utils::get_app_config_path;
use tokio::sync::mpsc::{self, UnboundedReceiver, UnboundedSender};

#[macro_use]
extern crate log;

#[derive(Clone, Serialize, Deserialize, Debug)]
pub enum PlayerCmd {
    AboutToFinish,
    CycleLoop,
    #[cfg(not(any(feature = "mpv", feature = "gst")))]
    DurationNext(u64),
    Eos,
    GetProgress,
    PlaySelected,
    SkipPrevious,
    Pause,
    Play,
    ProcessID,
    Quit,
    ReloadConfig,
    ReloadPlaylist,
    SeekBackward,
    SeekForward,
    SkipNext,
    SpeedDown,
    SpeedUp,
    Tick,
    ToggleGapless,
    TogglePause,
    VolumeDown,
    VolumeUp,
}

/// # Errors
///
///

#[allow(clippy::module_name_repetitions)]
pub struct GeneralPlayer {
    #[cfg(all(feature = "gst", not(feature = "mpv")))]
    pub backend: gstreamer_backend::GStreamer,
    #[cfg(feature = "mpv")]
    pub backend: MpvBackend,
    #[cfg(not(any(feature = "mpv", feature = "gst")))]
    pub backend: rusty_backend::Player,
    pub playlist: Playlist,
    pub config: Settings,
    pub current_track_updated: bool,
    pub mpris: mpris::Mpris,
    pub discord: discord::Rpc,
    pub db: DataBase,
    pub db_podcast: DBPod,
    pub cmd_rx: Arc<Mutex<UnboundedReceiver<PlayerCmd>>>,
    pub cmd_tx: Arc<Mutex<UnboundedSender<PlayerCmd>>>,
}

impl GeneralPlayer {
<<<<<<< HEAD
    #[must_use]
    #[allow(clippy::missing_panics_doc)]
=======
    /// # Errors
    ///
    /// - if connecting to the database fails
    /// - if config path creation fails
>>>>>>> 28cc04e5
    pub fn new(
        config: &Settings,
        cmd_tx: Arc<Mutex<mpsc::UnboundedSender<PlayerCmd>>>,
        cmd_rx: Arc<Mutex<mpsc::UnboundedReceiver<PlayerCmd>>>,
    ) -> Result<Self> {
        #[cfg(all(feature = "gst", not(feature = "mpv")))]
        let backend = gstreamer_backend::GStreamer::new(config, Arc::clone(&cmd_tx));
        #[cfg(feature = "mpv")]
        let backend = MpvBackend::new(config, Arc::clone(&cmd_tx));
        #[cfg(not(any(feature = "mpv", feature = "gst")))]
        let backend = rusty_backend::Player::new(config, cmd_tx.clone());
        let playlist = Playlist::new(config).unwrap_or_default();

        let cmd_tx_tick = Arc::clone(&cmd_tx);
        std::thread::spawn(move || loop {
            let tx = cmd_tx_tick.lock();
            tx.send(PlayerCmd::Tick).ok();
            // This drop is important to unlock the mutex
            drop(tx);
            std::thread::sleep(std::time::Duration::from_millis(500));
        });
        let db_path = get_app_config_path().with_context(|| "failed to get podcast db path.")?;

        let db_podcast =
            DBPod::connect(&db_path).with_context(|| "error connecting to podcast db.")?;
        Ok(Self {
            backend,
            playlist,
            config: config.clone(),
            mpris: mpris::Mpris::default(),
            discord: discord::Rpc::default(),
            db: DataBase::new(config),
            db_podcast,
            cmd_rx,
            cmd_tx,
            current_track_updated: false,
        })
    }
    pub fn toggle_gapless(&mut self) -> bool {
        self.backend.gapless = !self.backend.gapless;
        self.config.player_gapless = self.backend.gapless;
        self.backend.gapless
    }

<<<<<<< HEAD
    #[allow(clippy::missing_panics_doc)]
=======
    /// # Panics
    ///
    /// panics if the [`tokio::runtime::Runtime`] fails to build
>>>>>>> 28cc04e5
    pub fn start_play(&mut self) {
        if self.playlist.is_stopped() | self.playlist.is_paused() {
            self.playlist.set_status(Status::Running);
        }

        self.playlist.proceed();

        if let Some(track) = self.playlist.current_track() {
            let track = track.clone();
            if self.playlist.has_next_track() {
                self.playlist.set_next_track(None);
                self.current_track_updated = true;
                info!("gapless next track played");
                #[cfg(not(any(feature = "mpv", feature = "gst")))]
                {
                    {
                        let mut t = self.backend.total_duration.lock();
                        *t = self.playlist.next_track_duration();
                    }
                    self.backend.message_on_end();

                    self.add_and_play_mpris_discord();
                }
                return;
            }

            self.current_track_updated = true;
            let wait = async {
                self.add_and_play(&track).await;
            };
            tokio::runtime::Builder::new_current_thread()
                .enable_all()
                .build()
                .expect("failed to create runtime")
                .block_on(wait);

            self.add_and_play_mpris_discord();
            self.player_restore_last_position();
            #[cfg(not(any(feature = "mpv", feature = "gst")))]
            {
                self.backend.message_on_end();
            }
        }
    }

    fn add_and_play_mpris_discord(&mut self) {
        if let Some(track) = self.playlist.current_track() {
            if self.config.player_use_mpris {
                self.mpris.add_and_play(track);
            }

            if self.config.player_use_discord {
                self.discord.update(track);
            }
        }
    }
    pub fn enqueue_next(&mut self) {
        if self.playlist.next_track().is_some() {
            return;
        }

        let track = match self.playlist.fetch_next_track() {
            Some(t) => t.clone(),
            None => return,
        };

        self.playlist.set_next_track(Some(&track));
        if let Some(file) = track.file() {
            #[cfg(not(any(feature = "mpv", feature = "gst")))]
            self.backend.enqueue_next(file);
            // if let Some(d) = self.player.enqueue_next(file) {
            //     self.playlist.set_next_track_duration(d);
            //     // eprintln!("next track queued");
            // }
            #[cfg(all(feature = "gst", not(feature = "mpv")))]
            {
                self.backend.enqueue_next(file);
                // eprintln!("next track queued");
                self.playlist.set_next_track(None);
                // self.playlist.handle_current_track();
            }

            #[cfg(feature = "mpv")]
            {
                self.backend.enqueue_next(file);
                // eprintln!("next track queued");
            }
        }
    }

    pub fn next(&mut self) {
        if self.playlist.current_track().is_some() {
            info!("skip route 1 which is in most cases.");
            self.playlist.set_next_track(None);
            self.backend.skip_one();
        } else {
            info!("skip route 2 cause no current track.");
            self.stop();
            // if let Err(e) = crate::audio_cmd::<()>(PlayerCmd::StartPlay, false) {
            //     debug!("Error in skip route 2: {e}");
            // }
        }
    }
    pub fn previous(&mut self) {
        self.playlist.previous();
        self.playlist.proceed_false();
        self.next();
    }
    pub fn toggle_pause(&mut self) {
        match self.playlist.status() {
            Status::Running => {
                self.backend.pause();
                if self.config.player_use_mpris {
                    self.mpris.pause();
                }
                if self.config.player_use_discord {
                    self.discord.pause();
                }
                self.playlist.set_status(Status::Paused);
            }
            Status::Stopped => {}
            Status::Paused => {
                self.backend.resume();
                if self.config.player_use_mpris {
                    self.mpris.resume();
                }
                if self.config.player_use_discord {
                    let time_pos = self.backend.position.lock();
                    self.discord.resume(*time_pos);
                }
                self.playlist.set_status(Status::Running);
            }
        }
    }

<<<<<<< HEAD
    #[allow(clippy::missing_panics_doc)]
=======
    pub fn pause(&mut self) {
        match self.playlist.status() {
            Status::Running => {
                self.backend.pause();
                if self.config.player_use_mpris {
                    self.mpris.pause();
                }
                if self.config.player_use_discord {
                    self.discord.pause();
                }
                self.playlist.set_status(Status::Paused);
            }
            Status::Stopped | Status::Paused => {}
        }
    }

    pub fn play(&mut self) {
        match self.playlist.status() {
            Status::Running | Status::Stopped => {}
            Status::Paused => {
                self.backend.resume();
                if self.config.player_use_mpris {
                    self.mpris.resume();
                }
                if self.config.player_use_discord {
                    let time_pos = self.backend.position.lock();
                    self.discord.resume(*time_pos);
                }
                self.playlist.set_status(Status::Running);
            }
        }
    }
    /// # Panics
    ///
    /// if the underlying "seek" returns a error (which current never happens)
>>>>>>> 28cc04e5
    pub fn seek_relative(&mut self, forward: bool) {
        let mut offset = match self.config.player_seek_step {
            SeekStep::Short => -5_i64,
            SeekStep::Long => -30,
            SeekStep::Auto => {
                if let Some(track) = self.playlist.current_track() {
                    if track.duration().as_secs() >= 600 {
                        -30
                    } else {
                        -5
                    }
                } else {
                    -5
                }
            }
        };
        if forward {
            offset = -offset;
        }
        self.backend.seek(offset).expect("Error in player seek.");
    }

    #[allow(clippy::cast_sign_loss)]
    pub fn player_save_last_position(&mut self) {
        match self.config.player_remember_last_played_position {
            LastPosition::Yes => {
                if let Some(track) = self.playlist.current_track() {
                    // let time_pos = self.player.position.lock().unwrap();
                    let time_pos = self.backend.position.lock();
                    match track.media_type {
                        Some(MediaType::Music) => self
                            .db
                            .set_last_position(track, Duration::from_secs(*time_pos as u64)),
                        Some(MediaType::Podcast) => self
                            .db_podcast
                            .set_last_position(track, Duration::from_secs(*time_pos as u64)),
                        Some(MediaType::LiveRadio) | None => {}
                    }
                }
            }
            LastPosition::No => {}
            LastPosition::Auto => {
                if let Some(track) = self.playlist.current_track() {
                    // 10 minutes
                    if track.duration().as_secs() >= 600 {
                        // let time_pos = self.player.position.lock().unwrap();
                        let time_pos = self.backend.position.lock();
                        match track.media_type {
                            Some(MediaType::Music) => self
                                .db
                                .set_last_position(track, Duration::from_secs(*time_pos as u64)),
                            Some(MediaType::Podcast) => self
                                .db_podcast
                                .set_last_position(track, Duration::from_secs(*time_pos as u64)),
                            Some(MediaType::LiveRadio) | None => {}
                        }
                    }
                }
            }
        }
    }

    // #[allow(clippy::cast_possible_wrap, clippy::cast_sign_loss)]
    pub fn player_restore_last_position(&mut self) {
        let mut restored = false;
        match self.config.player_remember_last_played_position {
            LastPosition::Yes => {
                if let Some(track) = self.playlist.current_track() {
                    match track.media_type {
                        Some(MediaType::Music) => {
                            if let Ok(last_pos) = self.db.get_last_position(track) {
                                self.backend.seek_to(last_pos);
                                restored = true;
                            }
                        }

                        Some(MediaType::Podcast) => {
                            if let Ok(last_pos) = self.db_podcast.get_last_position(track) {
                                self.backend.seek_to(last_pos);
                                restored = true;
                            }
                        }
                        Some(MediaType::LiveRadio) | None => {}
                    }
                }
            }
            LastPosition::No => {}
            LastPosition::Auto => {
                if let Some(track) = self.playlist.current_track() {
                    // 10 minutes
                    if track.duration().as_secs() >= 600 {
                        match track.media_type {
                            Some(MediaType::Music) => {
                                if let Ok(last_pos) = self.db.get_last_position(track) {
                                    self.backend.seek_to(last_pos);
                                    restored = true;
                                }
                            }

                            Some(MediaType::Podcast) => {
                                if let Ok(last_pos) = self.db_podcast.get_last_position(track) {
                                    self.backend.seek_to(last_pos);
                                    restored = true;
                                }
                            }
                            Some(MediaType::LiveRadio) | None => {}
                        }
                    }
                }
            }
        }

        if restored {
            if let Some(track) = self.playlist.current_track() {
                self.db.set_last_position(track, Duration::from_secs(0));
            }
        }
    }
}

#[async_trait]
impl PlayerTrait for GeneralPlayer {
    async fn add_and_play(&mut self, current_track: &Track) {
        self.backend.add_and_play(current_track).await;
    }
    fn volume(&self) -> i32 {
        self.backend.volume()
    }
    fn volume_up(&mut self) {
        self.backend.volume_up();
    }
    fn volume_down(&mut self) {
        self.backend.volume_down();
    }
    fn set_volume(&mut self, volume: i32) {
        self.backend.set_volume(volume);
    }
    fn pause(&mut self) {
        self.playlist.set_status(Status::Paused);
        self.backend.pause();
    }
    fn resume(&mut self) {
        self.playlist.set_status(Status::Running);
        self.backend.resume();
    }
    fn is_paused(&self) -> bool {
        self.playlist.is_paused()
    }
    fn seek(&mut self, secs: i64) -> Result<()> {
        self.backend.seek(secs)
    }
    fn seek_to(&mut self, last_pos: Duration) {
        self.backend.seek_to(last_pos);
    }

    fn set_speed(&mut self, speed: i32) {
        self.backend.set_speed(speed);
    }

    fn speed_up(&mut self) {
        self.backend.speed_up();
    }

    fn speed_down(&mut self) {
        self.backend.speed_down();
    }

    fn speed(&self) -> i32 {
        self.backend.speed()
    }

    fn stop(&mut self) {
        self.playlist.set_status(Status::Stopped);
        self.playlist.set_next_track(None);
        self.playlist.clear_current_track();
        self.backend.stop();
    }

    fn get_progress(&self) -> Result<(i64, i64)> {
        self.backend.get_progress()
    }
}

#[allow(clippy::module_name_repetitions)]
#[async_trait]
pub trait PlayerTrait {
    async fn add_and_play(&mut self, current_track: &Track);
    fn volume(&self) -> i32;
    fn volume_up(&mut self);
    fn volume_down(&mut self);
    fn set_volume(&mut self, volume: i32);
    fn pause(&mut self);
    fn resume(&mut self);
    fn is_paused(&self) -> bool;
    /// # Errors
    ///
    /// Depending on different backend, there could be different errors during seek.
    fn seek(&mut self, secs: i64) -> Result<()>;
    // TODO: sync return types between "seek" and "seek_to"?
    fn seek_to(&mut self, last_pos: Duration);
    /// # Errors
    ///
    /// Depending on different backend, there could be different errors during get progress.
    fn get_progress(&self) -> Result<(i64, i64)>;
    fn set_speed(&mut self, speed: i32);
    fn speed_up(&mut self);
    fn speed_down(&mut self);
    fn speed(&self) -> i32;
    fn stop(&mut self);
}<|MERGE_RESOLUTION|>--- conflicted
+++ resolved
@@ -120,15 +120,11 @@
 }
 
 impl GeneralPlayer {
-<<<<<<< HEAD
-    #[must_use]
     #[allow(clippy::missing_panics_doc)]
-=======
     /// # Errors
     ///
     /// - if connecting to the database fails
     /// - if config path creation fails
->>>>>>> 28cc04e5
     pub fn new(
         config: &Settings,
         cmd_tx: Arc<Mutex<mpsc::UnboundedSender<PlayerCmd>>>,
@@ -173,13 +169,9 @@
         self.backend.gapless
     }
 
-<<<<<<< HEAD
-    #[allow(clippy::missing_panics_doc)]
-=======
     /// # Panics
     ///
     /// panics if the [`tokio::runtime::Runtime`] fails to build
->>>>>>> 28cc04e5
     pub fn start_play(&mut self) {
         if self.playlist.is_stopped() | self.playlist.is_paused() {
             self.playlist.set_status(Status::Running);
@@ -315,9 +307,6 @@
         }
     }
 
-<<<<<<< HEAD
-    #[allow(clippy::missing_panics_doc)]
-=======
     pub fn pause(&mut self) {
         match self.playlist.status() {
             Status::Running => {
@@ -353,7 +342,6 @@
     /// # Panics
     ///
     /// if the underlying "seek" returns a error (which current never happens)
->>>>>>> 28cc04e5
     pub fn seek_relative(&mut self, forward: bool) {
         let mut offset = match self.config.player_seek_step {
             SeekStep::Short => -5_i64,
