--- conflicted
+++ resolved
@@ -11,13 +11,11 @@
 - Feat(server): on rusty backend, enable `aiff` codec support.
 - Fix: change default config ip address to `::1` instead of `::` (any old values on windows will need to be changed manually)
 - Fix: check for other tag types instead of just the primary tag type (for example a wav file with riff metadata instead of id3v2 would not get metadata)
-<<<<<<< HEAD
 - Fix: report errors reading metadata to the log
-=======
 - Fix: correctly write LRC milliseconds.
 - Fix: change Lyric::adjust_offset to not work invertedly for below 10 seconds anymore.
 - Fix(tui): base "no lyrics available" message on the same value as actual parsed lyrics.
->>>>>>> beb25171
+
 
 ### [V0.9.1]
 - Released on: August 21, 2024.
